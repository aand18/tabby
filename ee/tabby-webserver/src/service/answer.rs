--- conflicted
+++ resolved
@@ -1031,17 +1031,12 @@
         let context: Arc<dyn ContextService> = Arc::new(FakeContextService);
         let serper = Some(Box::new(FakeDocSearch) as Box<dyn DocSearch>);
 
-<<<<<<< HEAD
         let config = AnswerConfig {
             code_search_params: make_code_search_params(),
             presence_penalty: 0.1,
         };
         let db = DbConn::new_in_memory().await.unwrap();
         let repo = make_repository_service(db).await.unwrap();
-
-=======
-        let config = make_answer_config();
->>>>>>> 64ccce57
         let service = Arc::new(AnswerService::new(
             &config, chat, code, doc, context, serper, repo,
         ));
