use async_stream::stream;
use futures::{stream::BoxStream, Stream, StreamExt};
use tabby_common::{
    index::{doc, IndexSchema},
    path,
};
use tantivy::{
    collector::TopDocs,
    doc,
    query::TermQuery,
    schema::{self, IndexRecordOption, Value},
    DocAddress, DocSet, IndexWriter, Searcher, TantivyDocument, Term, TERMINATED,
};
use tokio::task::JoinHandle;

use crate::tantivy_utils::open_or_create_index;

#[async_trait::async_trait]
pub trait IndexAttributeBuilder<T>: Send + Sync {
    async fn build_id(&self, document: &T) -> String;
    async fn build_attributes(&self, document: &T) -> serde_json::Value;
    async fn build_chunk_attributes(
        &self,
        document: &T,
    ) -> BoxStream<JoinHandle<(Vec<String>, serde_json::Value)>>;
}

pub struct TantivyDocBuilder<T> {
    kind: &'static str,
    builder: Box<dyn IndexAttributeBuilder<T>>,
}

impl<T> TantivyDocBuilder<T> {
    pub fn new(kind: &'static str, builder: impl IndexAttributeBuilder<T> + 'static) -> Self {
        Self {
            kind,
            builder: Box::new(builder),
        }
    }

<<<<<<< HEAD
    pub async fn add(&self, document: T) {
        self.build_doc(document)
            .await
            .for_each(|doc| {
                self.writer
                    .add_document(doc)
                    .expect("Failed to add document");
                async {}
            })
            .await;
    }

    pub async fn delete_from_source(&self, source: String) {
        let mut term = Term::from_field_json_path(
            IndexSchema::instance().field_attributes,
            doc::fields::SOURCE,
            false,
        );
        term.append_type_and_str(&source);
        dbg!(&term);
        self.writer.delete_term(term);
    }

    async fn build_doc(&self, document: T) -> impl Stream<Item = TantivyDocument> + '_ {
=======
    pub async fn build(
        &self,
        document: T,
    ) -> (
        String,
        impl Stream<Item = JoinHandle<Option<TantivyDocument>>> + '_,
    ) {
>>>>>>> 64a26055
        let schema = IndexSchema::instance();
        let raw_id = self.builder.build_id(&document).await;
        let id = self.format_id(&raw_id);

        let now = tantivy::time::OffsetDateTime::now_utc();
        let updated_at = tantivy::DateTime::from_utc(now);

        let doc = doc! {
            schema.field_id => id,
            schema.field_corpus => self.kind,
            schema.field_attributes => self.builder.build_attributes(&document).await,
            schema.field_updated_at => updated_at,
        };

        let s = stream! {
            yield tokio::spawn(async move { Some(doc) });

            for await doc in self.build_chunks(id, updated_at, document).await {
                yield doc;
            }
        };

        (raw_id, s)
    }

    async fn build_chunks(
        &self,
        id: String,
        updated_at: tantivy::DateTime,
        document: T,
    ) -> impl Stream<Item = JoinHandle<Option<TantivyDocument>>> + '_ {
        let kind = self.kind;
        stream! {
            let schema = IndexSchema::instance();
            for await (chunk_id, task) in self.builder.build_chunk_attributes(&document).await.enumerate() {
                let id = id.clone();

                yield tokio::spawn(async move {
                    let Ok((tokens, chunk_attributes)) = task.await else {
                        return None;
                    };

                    let mut doc = doc! {
                        schema.field_id => id,
                        schema.field_corpus => kind,
                        schema.field_updated_at => updated_at,
                        schema.field_chunk_id => format!("{}-{}", id, chunk_id),
                        schema.field_chunk_attributes => chunk_attributes,
                    };

                    for token in tokens {
                        doc.add_text(schema.field_chunk_tokens, token);
                    }

                    Some(doc)
                });
            }
        }
    }

    fn format_id(&self, id: &str) -> String {
        format!("{}:{}", self.kind, id)
    }
}

pub struct Indexer {
    kind: &'static str,
    searcher: Searcher,
    writer: IndexWriter,
    pub recreated: bool,
}

impl Indexer {
    pub fn new(kind: &'static str) -> Self {
        let doc = IndexSchema::instance();
        let (recreated, index) = open_or_create_index(&doc.schema, &path::index_dir());
        let writer = index
            .writer(150_000_000)
            .expect("Failed to create index writer");
        let reader = index.reader().expect("Failed to create index reader");

        Self {
            kind,
            searcher: reader.searcher(),
            writer,
            recreated,
        }
    }

    pub async fn add(&self, document: TantivyDocument) {
        self.writer
            .add_document(document)
            .expect("Failed to add document");
    }

    pub fn delete(&self, id: &str) {
        self.writer.delete_term(Term::from_field_text(
            IndexSchema::instance().field_id,
            &self.format_id(id),
        ));
    }

    fn format_id(&self, id: &str) -> String {
        format!("{}:{}", self.kind, id)
    }

    pub fn commit(mut self) {
        self.writer.commit().expect("Failed to commit changes");
        self.writer
            .wait_merging_threads()
            .expect("Failed to wait for merging threads");
    }

    // Check whether the document ID presents in the corpus.
    pub fn is_indexed(&self, id: &str) -> bool {
        let schema = IndexSchema::instance();
        let query = TermQuery::new(
            Term::from_field_text(schema.field_id, &self.format_id(id)),
            IndexRecordOption::Basic,
        );
        let Ok(docs) = self.searcher.search(&query, &TopDocs::with_limit(1)) else {
            return false;
        };
        !docs.is_empty()
    }

    /// Iterates over all the document IDs in the corpus.
    pub fn iter_ids(&self) -> impl Stream<Item = String> + '_ {
        let schema = IndexSchema::instance();

        stream! {
            // Based on https://github.com/quickwit-oss/tantivy/blob/main/examples/iterating_docs_and_positions.rs
            for (segment_ordinal, segment_reader) in self.searcher.segment_readers().iter().enumerate() {
                let Ok(inverted_index) = segment_reader.inverted_index(schema.field_corpus) else {
                    continue;
                };

                let term_corpus = Term::from_field_text(schema.field_corpus, self.kind);
                let Ok(Some(mut postings)) = inverted_index.read_postings(&term_corpus, tantivy::schema::IndexRecordOption::Basic) else {
                    continue;
                };

                let prefix_to_strip = format!("{}:", self.kind);
                let mut doc_id = postings.doc();
                while doc_id != TERMINATED {
                    if !segment_reader.is_deleted(doc_id) {
                        let doc_address = DocAddress::new(segment_ordinal as u32, doc_id);
                        let doc: TantivyDocument = self.searcher.doc(doc_address).expect("Failed to read document");

                        // Skip chunks, as we only want to iterate over the main docs
                        if doc.get_first(schema.field_chunk_id).is_none() {
                            if let Some(id) = get_text(&doc, schema.field_id).strip_prefix(&prefix_to_strip) {
                                yield id.to_owned();
                            }
                        }
                    }
                    doc_id = postings.advance();
                }
            }
        }
    }
}

fn get_text(doc: &TantivyDocument, field: schema::Field) -> &str {
    doc.get_first(field).unwrap().as_str().unwrap()
}<|MERGE_RESOLUTION|>--- conflicted
+++ resolved
@@ -38,32 +38,6 @@
         }
     }
 
-<<<<<<< HEAD
-    pub async fn add(&self, document: T) {
-        self.build_doc(document)
-            .await
-            .for_each(|doc| {
-                self.writer
-                    .add_document(doc)
-                    .expect("Failed to add document");
-                async {}
-            })
-            .await;
-    }
-
-    pub async fn delete_from_source(&self, source: String) {
-        let mut term = Term::from_field_json_path(
-            IndexSchema::instance().field_attributes,
-            doc::fields::SOURCE,
-            false,
-        );
-        term.append_type_and_str(&source);
-        dbg!(&term);
-        self.writer.delete_term(term);
-    }
-
-    async fn build_doc(&self, document: T) -> impl Stream<Item = TantivyDocument> + '_ {
-=======
     pub async fn build(
         &self,
         document: T,
@@ -71,7 +45,6 @@
         String,
         impl Stream<Item = JoinHandle<Option<TantivyDocument>>> + '_,
     ) {
->>>>>>> 64a26055
         let schema = IndexSchema::instance();
         let raw_id = self.builder.build_id(&document).await;
         let id = self.format_id(&raw_id);
@@ -167,6 +140,16 @@
             .expect("Failed to add document");
     }
 
+    pub async fn delete_from_source(&self, source: &str) {
+        let mut term = Term::from_field_json_path(
+            IndexSchema::instance().field_attributes,
+            doc::fields::SOURCE,
+            false,
+        );
+        term.append_type_and_str(source);
+        self.writer.delete_term(term);
+    }
+
     pub fn delete(&self, id: &str) {
         self.writer.delete_term(Term::from_field_text(
             IndexSchema::instance().field_id,
